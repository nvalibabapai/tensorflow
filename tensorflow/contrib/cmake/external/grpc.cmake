--- conflicted
+++ resolved
@@ -20,36 +20,17 @@
 set(GRPC_TAG 575bda39755b98d1f7099406bb57a6e3b2074874)
 
 if(WIN32)
-<<<<<<< HEAD
   set(grpc_STATIC_LIBRARIES
       ${CMAKE_CURRENT_BINARY_DIR}/grpc/src/grpc/$(Configuration)/grpc++_unsecure.lib
       ${CMAKE_CURRENT_BINARY_DIR}/grpc/src/grpc/$(Configuration)/grpc_unsecure.lib
       ${CMAKE_CURRENT_BINARY_DIR}/grpc/src/grpc/$(Configuration)/gpr.lib)
-=======
-  if(${CMAKE_GENERATOR} MATCHES "Visual Studio.*")
-    set(grpc_STATIC_LIBRARIES
-        ${CMAKE_CURRENT_BINARY_DIR}/grpc/src/grpc/Release/grpc++_unsecure.lib
-        ${CMAKE_CURRENT_BINARY_DIR}/grpc/src/grpc/Release/grpc_unsecure.lib
-        ${CMAKE_CURRENT_BINARY_DIR}/grpc/src/grpc/Release/gpr.lib)
-  else()
-    set(grpc_STATIC_LIBRARIES
-        ${CMAKE_CURRENT_BINARY_DIR}/grpc/src/grpc/grpc++_unsecure.lib
-        ${CMAKE_CURRENT_BINARY_DIR}/grpc/src/grpc/grpc_unsecure.lib
-        ${CMAKE_CURRENT_BINARY_DIR}/grpc/src/grpc/gpr.lib)
-  endif()
->>>>>>> 7a212edc
 else()
   set(grpc_STATIC_LIBRARIES
       ${CMAKE_CURRENT_BINARY_DIR}/grpc/src/grpc/libgrpc++_unsecure.a
       ${CMAKE_CURRENT_BINARY_DIR}/grpc/src/grpc/libgrpc_unsecure.a
-<<<<<<< HEAD
       ${CMAKE_CURRENT_BINARY_DIR}/grpc/src/grpc/libgpr.a
       ${CMAKE_CURRENT_BINARY_DIR}/grpc/src/grpc/third_party/cares/cares/lib/libcares.a
       ${CMAKE_CURRENT_BINARY_DIR}/grpc/src/grpc/third_party/zlib/libz.a)
-=======
-      ${CMAKE_CURRENT_BINARY_DIR}/grpc/src/grpc/third_party/cares/cares/lib/libcares.a
-      ${CMAKE_CURRENT_BINARY_DIR}/grpc/src/grpc/libgpr.a)
->>>>>>> 7a212edc
 endif()
 
 add_definitions(-DGRPC_ARES=0)

--- conflicted
+++ resolved
@@ -408,19 +408,6 @@
 
     # pylint: disable=protected-access
     # Make sure everything works for regular functions.
-<<<<<<< HEAD
-    expected = tf_inspect.FullArgSpec(args=['arg1', 'arg2', 'kwarg1', 'kwarg2'],
-                                      varargs=None, varkw=None, defaults=(1, 2),
-                                      kwonlyargs=[], kwonlydefaults=None,
-                                      annotations={})
-    self.assertEqual(expected, parser._get_arg_spec(test_function_for_partial1))
-
-    # Make sure doing nothing works.
-    expected = tf_inspect.FullArgSpec(args=['arg1', 'arg2', 'kwarg1', 'kwarg2'],
-                                      varargs=None, varkw=None, defaults=(1, 2),
-                                      kwonlyargs=[], kwonlydefaults=None,
-                                      annotations={})
-=======
     expected = tf_inspect.FullArgSpec(
         args=['arg1', 'arg2', 'kwarg1', 'kwarg2'],
         varargs=None,
@@ -440,24 +427,10 @@
         kwonlyargs=[],
         kwonlydefaults=None,
         annotations={})
->>>>>>> b5014206
     partial = functools.partial(test_function_for_partial1)
     self.assertEqual(expected, parser._get_arg_spec(partial))
 
     # Make sure setting args from the front works.
-<<<<<<< HEAD
-    expected = tf_inspect.FullArgSpec(args=['arg2', 'kwarg1', 'kwarg2'],
-                                      varargs=None, varkw=None, defaults=(1, 2),
-                                      kwonlyargs=[], kwonlydefaults=None,
-                                      annotations={})
-    partial = functools.partial(test_function_for_partial1, 1)
-    self.assertEqual(expected, parser._get_arg_spec(partial))
-
-    expected = tf_inspect.FullArgSpec(args=['kwarg2'],
-                                      varargs=None, varkw=None, defaults=(2,),
-                                      kwonlyargs=[], kwonlydefaults=None,
-                                      annotations={})
-=======
     expected = tf_inspect.FullArgSpec(
         args=['arg2', 'kwarg1', 'kwarg2'],
         varargs=None,
@@ -477,31 +450,10 @@
         kwonlyargs=[],
         kwonlydefaults=None,
         annotations={})
->>>>>>> b5014206
     partial = functools.partial(test_function_for_partial1, 1, 2, 3)
     self.assertEqual(expected, parser._get_arg_spec(partial))
 
     # Make sure setting kwargs works.
-<<<<<<< HEAD
-    expected = tf_inspect.FullArgSpec(args=['arg1', 'arg2', 'kwarg2'],
-                                      varargs=None, varkw=None, defaults=(2,),
-                                      kwonlyargs=[], kwonlydefaults=None,
-                                      annotations={})
-    partial = functools.partial(test_function_for_partial1, kwarg1=0)
-    self.assertEqual(expected, parser._get_arg_spec(partial))
-
-    expected = tf_inspect.FullArgSpec(args=['arg1', 'arg2', 'kwarg1'],
-                                      varargs=None, varkw=None, defaults=(1,),
-                                      kwonlyargs=[], kwonlydefaults=None,
-                                      annotations={})
-    partial = functools.partial(test_function_for_partial1, kwarg2=0)
-    self.assertEqual(expected, parser._get_arg_spec(partial))
-
-    expected = tf_inspect.FullArgSpec(args=['arg1'],
-                                      varargs=None, varkw=None, defaults=(),
-                                      kwonlyargs=[], kwonlydefaults=None,
-                                      annotations={})
-=======
     expected = tf_inspect.FullArgSpec(
         args=['arg1', 'arg2', 'kwarg2'],
         varargs=None,
@@ -532,19 +484,11 @@
         kwonlyargs=[],
         kwonlydefaults=None,
         annotations={})
->>>>>>> b5014206
     partial = functools.partial(test_function_for_partial1,
                                 arg2=0, kwarg1=0, kwarg2=0)
     self.assertEqual(expected, parser._get_arg_spec(partial))
 
     # Make sure *args, *kwargs is accounted for.
-<<<<<<< HEAD
-    expected = tf_inspect.FullArgSpec(args=[],
-                                      varargs='my_args', varkw='my_kwargs',
-                                      defaults=(),
-                                      kwonlyargs=[], kwonlydefaults=None,
-                                      annotations={})
-=======
     expected = tf_inspect.FullArgSpec(
         args=[],
         varargs='my_args',
@@ -553,10 +497,9 @@
         kwonlyargs=[],
         kwonlydefaults=None,
         annotations={})
->>>>>>> b5014206
     partial = functools.partial(test_function_for_partial2, 0, 1)
     self.assertEqual(expected, parser._get_arg_spec(partial))
-    
+
     # pylint: enable=protected-access
 
   def testSaveReferenceResolver(self):

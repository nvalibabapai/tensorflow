# Copyright 2015 The TensorFlow Authors. All Rights Reserved.
#
# Licensed under the Apache License, Version 2.0 (the "License");
# you may not use this file except in compliance with the License.
# You may obtain a copy of the License at
#
#     http://www.apache.org/licenses/LICENSE-2.0
#
# Unless required by applicable law or agreed to in writing, software
# distributed under the License is distributed on an "AS IS" BASIS,
# WITHOUT WARRANTIES OR CONDITIONS OF ANY KIND, either express or implied.
# See the License for the specific language governing permissions and
# limitations under the License.
# ==============================================================================
"""Tests for convolution related functionality in tensorflow.ops.nn."""

from __future__ import absolute_import
from __future__ import division
from __future__ import print_function

import numpy as np
from six.moves import xrange  # pylint: disable=redefined-builtin

from tensorflow.python.client import device_lib
from tensorflow.python.framework import constant_op
from tensorflow.python.framework import dtypes
from tensorflow.python.ops import gradient_checker
from tensorflow.python.ops import nn_ops
import tensorflow.python.ops.nn_grad  # pylint: disable=unused-import
from tensorflow.python.platform import test


class Conv2DTransposeTest(test.TestCase):

  def testConv2DTransposeSingleStride(self):
    with self.test_session():
      strides = [1, 1, 1, 1]

      # Input, output: [batch, height, width, depth]
      x_shape = [2, 6, 4, 3]
      y_shape = [2, 6, 4, 2]

      # Filter: [kernel_height, kernel_width, output_depth, input_depth]
      f_shape = [3, 3, 2, 3]

      x = constant_op.constant(
          1.0, shape=x_shape, name="x", dtype=dtypes.float32)
      f = constant_op.constant(
          1.0, shape=f_shape, name="filter", dtype=dtypes.float32)
      output = nn_ops.conv2d_transpose(
          x, f, y_shape, strides=strides, padding="SAME")
      value = output.eval()

      # We count the number of cells being added at the locations in the output.
      # At the center, #cells=kernel_height * kernel_width
      # At the corners, #cells=ceil(kernel_height/2) * ceil(kernel_width/2)
      # At the borders, #cells=ceil(kernel_height/2)*kernel_width or
      #                        kernel_height * ceil(kernel_width/2)

      for n in xrange(x_shape[0]):
        for k in xrange(f_shape[2]):
          for w in xrange(y_shape[2]):
            for h in xrange(y_shape[1]):
              target = 4 * 3.0
              h_in = h > 0 and h < y_shape[1] - 1
              w_in = w > 0 and w < y_shape[2] - 1
              if h_in and w_in:
                target += 5 * 3.0
              elif h_in or w_in:
                target += 2 * 3.0
              self.assertAllClose(target, value[n, h, w, k])

  def testConv2DTransposeSame(self):
    with self.test_session():
      strides = [1, 2, 2, 1]

      # Input, output: [batch, height, width, depth]
      x_shape = [2, 6, 4, 3]
      y_shape = [2, 12, 8, 2]

      # Filter: [kernel_height, kernel_width, output_depth, input_depth]
      f_shape = [3, 3, 2, 3]

      x = constant_op.constant(
          1.0, shape=x_shape, name="x", dtype=dtypes.float32)
      f = constant_op.constant(
          1.0, shape=f_shape, name="filter", dtype=dtypes.float32)
      output = nn_ops.conv2d_transpose(
          x, f, y_shape, strides=strides, padding="SAME")
      value = output.eval()

      for n in xrange(x_shape[0]):
        for k in xrange(f_shape[2]):
          for w in xrange(y_shape[2]):
            for h in xrange(y_shape[1]):
              target = 3.0
              # We add a case for locations divisible by the stride.
              h_in = h % strides[1] == 0 and h > 0 and h < y_shape[1] - 1
              w_in = w % strides[2] == 0 and w > 0 and w < y_shape[2] - 1
              if h_in and w_in:
                target += 9.0
              elif h_in or w_in:
                target += 3.0
              self.assertAllClose(target, value[n, h, w, k])

  def testConv2DTransposeValid(self):
    with self.test_session():
      strides = [1, 2, 2, 1]

      # Input, output: [batch, height, width, depth]
      x_shape = [2, 6, 4, 3]
      y_shape = [2, 13, 9, 2]

      # Filter: [kernel_height, kernel_width, output_depth, input_depth]
      f_shape = [3, 3, 2, 3]

      x = constant_op.constant(
          1.0, shape=x_shape, name="x", dtype=dtypes.float32)
      f = constant_op.constant(
          1.0, shape=f_shape, name="filter", dtype=dtypes.float32)
      output = nn_ops.conv2d_transpose(
          x, f, y_shape, strides=strides, padding="VALID")
      value = output.eval()

      cache_values = np.zeros(y_shape, dtype=np.float32)

      # The amount of padding added
      pad = 1

      for n in xrange(x_shape[0]):
        for k in xrange(f_shape[2]):
          for w in xrange(pad, y_shape[2] - pad):
            for h in xrange(pad, y_shape[1] - pad):
              target = 3.0
              # We add a case for locations divisible by the stride.
              h_in = h % strides[1] == 0 and h > pad and h < y_shape[
                  1] - 1 - pad
              w_in = w % strides[2] == 0 and w > pad and w < y_shape[
                  2] - 1 - pad
              if h_in and w_in:
                target += 9.0
              elif h_in or w_in:
                target += 3.0
              cache_values[n, h, w, k] = target

          # copy values in the border
          cache_values[n, :, 0, k] = cache_values[n, :, 1, k]
          cache_values[n, :, -1, k] = cache_values[n, :, -2, k]
          cache_values[n, 0, :, k] = cache_values[n, 1, :, k]
          cache_values[n, -1, :, k] = cache_values[n, -2, :, k]

    self.assertAllClose(cache_values, value)

  def testGradient(self):
    x_shape = [2, 6, 4, 3]
    f_shape = [3, 3, 2, 3]
    y_shape = [2, 12, 8, 2]
    strides = [1, 2, 2, 1]
    np.random.seed(1)  # Make it reproducible.
    x_val = np.random.random_sample(x_shape).astype(np.float64)
    f_val = np.random.random_sample(f_shape).astype(np.float64)
    with self.test_session():
      x = constant_op.constant(x_val, name="x", dtype=dtypes.float32)
      f = constant_op.constant(f_val, name="f", dtype=dtypes.float32)
      output = nn_ops.conv2d_transpose(
          x, f, y_shape, strides=strides, padding="SAME")
      err = gradient_checker.compute_gradient_error([x, f], [x_shape, f_shape],
                                                    output, y_shape)
    print("conv2d_transpose gradient err = %g " % err)
    err_tolerance = 0.0005
    self.assertLess(err, err_tolerance)

  def testConv2DTransposeSingleStrideNCHW(self):
    # `NCHW` data fomat is only supported for CUDA device.
<<<<<<< HEAD
    if tf.test.is_gpu_available(cuda_only=True):
=======
    if test.is_gpu_available(cuda_only=True):
>>>>>>> 67274a9d
      with self.test_session(use_gpu=True):
        strides = [1, 1, 1, 1]

        # Input, output: [batch, depth, height, width, depth]
        x_shape = [2, 3, 6, 4]
        y_shape = [2, 2, 6, 4]

        # Filter: [kernel_height, kernel_width, output_depth, input_depth]
        f_shape = [3, 3, 2, 3]

        x = constant_op.constant(
            1.0, shape=x_shape, name="x", dtype=dtypes.float32)
        f = constant_op.constant(
            1.0, shape=f_shape, name="filter", dtype=dtypes.float32)

        output = nn_ops.conv2d_transpose(
            x, f, y_shape, strides=strides, padding="SAME", data_format="NCHW")

        value = output.eval()
        for n in xrange(x_shape[0]):
          for k in xrange(f_shape[2]):
            for w in xrange(y_shape[3]):
              for h in xrange(y_shape[2]):
                target = 4 * 3.0
                h_in = h > 0 and h < y_shape[2] - 1
                w_in = w > 0 and w < y_shape[3] - 1
                if h_in and w_in:
                  target += 5 * 3.0
                elif h_in or w_in:
                  target += 2 * 3.0
                self.assertAllClose(target, value[n, k, h, w])

  def testConv2DTransposeSameNCHW(self):
    # `NCHW` data fomat is only supported for CUDA device.
<<<<<<< HEAD
    if tf.test.is_gpu_available(cuda_only=True):
=======
    if test.is_gpu_available(cuda_only=True):
>>>>>>> 67274a9d
      with self.test_session(use_gpu=True):
        strides = [1, 1, 2, 2]

        # Input, output: [batch, depth, height, width]
        x_shape = [2, 3, 6, 4]
        y_shape = [2, 2, 12, 8]

        # Filter: [kernel_height, kernel_width, output_depth, input_depth]
        f_shape = [3, 3, 2, 3]

        x = constant_op.constant(
            1.0, shape=x_shape, name="x", dtype=dtypes.float32)
        f = constant_op.constant(
            1.0, shape=f_shape, name="filter", dtype=dtypes.float32)

        output = nn_ops.conv2d_transpose(
            x, f, y_shape, strides=strides, padding="SAME", data_format="NCHW")

        value = output.eval()
        for n in xrange(x_shape[0]):
          for k in xrange(f_shape[2]):
            for w in xrange(y_shape[3]):
              for h in xrange(y_shape[2]):
                target = 3.0
                # We add a case for locations divisible by the stride.
                h_in = h % strides[2] == 0 and h > 0 and h < y_shape[2] - 1
                w_in = w % strides[3] == 0 and w > 0 and w < y_shape[3] - 1
                if h_in and w_in:
                  target += 9.0
                elif h_in or w_in:
                  target += 3.0
                self.assertAllClose(target, value[n, k, h, w])

  def testConv2DTransposeValidNCHW(self):
    # `NCHW` data fomat is only supported for CUDA device.
<<<<<<< HEAD
    if tf.test.is_gpu_available(cuda_only=True):
=======
    if test.is_gpu_available(cuda_only=True):
>>>>>>> 67274a9d
      with self.test_session(use_gpu=True):
        strides = [1, 1, 2, 2]

        # Input, output: [batch, depth, height, width]
        x_shape = [2, 3, 6, 4]
        y_shape = [2, 2, 13, 9]

        # Filter: [kernel_height, kernel_width, output_depth, input_depth]
        f_shape = [3, 3, 2, 3]

        x = constant_op.constant(
            1.0, shape=x_shape, name="x", dtype=dtypes.float32)
        f = constant_op.constant(
            1.0, shape=f_shape, name="filter", dtype=dtypes.float32)
        output = nn_ops.conv2d_transpose(
            x, f, y_shape, strides=strides, padding="VALID", data_format="NCHW")

        value = output.eval()
        cache_values = np.zeros(y_shape, dtype=np.float32)
        # The amount of padding added
        pad = 1
        for n in xrange(x_shape[0]):
          for k in xrange(f_shape[2]):
            for w in xrange(pad, y_shape[3] - pad):
              for h in xrange(pad, y_shape[2] - pad):
                target = 3.0
                # We add a case for locations divisible by the stride.
                h_in = h % strides[2] == 0 and h > pad and h < y_shape[
                    2] - 1 - pad
                w_in = w % strides[3] == 0 and w > pad and w < y_shape[
                    3] - 1 - pad
                if h_in and w_in:
                  target += 9.0
                elif h_in or w_in:
                  target += 3.0
                cache_values[n, k, h, w] = target

            # copy values in the border
            cache_values[n, k, :, 0] = cache_values[n, k, :, 1]
            cache_values[n, k, :, -1] = cache_values[n, k, :, -2]
            cache_values[n, k, 0, :] = cache_values[n, k, 1, :]
            cache_values[n, k, -1, :] = cache_values[n, k, -2, :]

        self.assertAllClose(cache_values, value)


if __name__ == "__main__":
  test.main()<|MERGE_RESOLUTION|>--- conflicted
+++ resolved
@@ -172,11 +172,7 @@
 
   def testConv2DTransposeSingleStrideNCHW(self):
     # `NCHW` data fomat is only supported for CUDA device.
-<<<<<<< HEAD
-    if tf.test.is_gpu_available(cuda_only=True):
-=======
     if test.is_gpu_available(cuda_only=True):
->>>>>>> 67274a9d
       with self.test_session(use_gpu=True):
         strides = [1, 1, 1, 1]
 
@@ -211,11 +207,7 @@
 
   def testConv2DTransposeSameNCHW(self):
     # `NCHW` data fomat is only supported for CUDA device.
-<<<<<<< HEAD
-    if tf.test.is_gpu_available(cuda_only=True):
-=======
     if test.is_gpu_available(cuda_only=True):
->>>>>>> 67274a9d
       with self.test_session(use_gpu=True):
         strides = [1, 1, 2, 2]
 
@@ -251,11 +243,7 @@
 
   def testConv2DTransposeValidNCHW(self):
     # `NCHW` data fomat is only supported for CUDA device.
-<<<<<<< HEAD
-    if tf.test.is_gpu_available(cuda_only=True):
-=======
     if test.is_gpu_available(cuda_only=True):
->>>>>>> 67274a9d
       with self.test_session(use_gpu=True):
         strides = [1, 1, 2, 2]
 
